--- conflicted
+++ resolved
@@ -1,41 +1,12 @@
-<<<<<<< HEAD
-import React, { useState } from 'react';
-import { useForm, FieldError } from 'react-hook-form';
-import { getUserProfileByEmail } from "@/services/user"; // Ensure this is correct
-
-// Define the type of the user profile you're fetching
-interface UserProfile {
-  name: string;
-  email: string;
-  bio?: string | null;
-  phoneNumber?: string | null;
-  imageUrl?: string | null;
-}
-
-const LoginForm = () => {
-  const [isFetchingProfile, setIsFetchingProfile] = useState(false);
-  const [profileData, setProfileData] = useState<UserProfile | null>(null);
-  const [enteredEmail, setEnteredEmail] = useState<string>('');
-  const { register, handleSubmit, formState: { errors }, getValues } = useForm();
-
-  const STEPS = ["Step 1", "Step 2", "Step 3"];
-  const [currentStep, setCurrentStep] = useState<number>(0);
-
-  const validateStep = async (step: number) => {
-    return true;
-  };
-
-=======
 
 "use client";
 
-import React, { useState, useEffect, useRef } from "react";
+import React, { useState, useEffect } from "react"; // Import React and useEffect
 import { zodResolver } from "@hookform/resolvers/zod";
 import { useForm } from "react-hook-form";
 import * as z from "zod";
-import { Loader2, ArrowLeft, ArrowRight, User } from "lucide-react"; // Added User icon
-import { useRouter } from "next/navigation";
-// Removed Howler import
+import { Loader2, ArrowLeft, ArrowRight } from "lucide-react"; // Add Arrow icons
+import { useRouter } from "next/navigation"; // Keep useRouter if needed for redirect parameter handling
 
 import { Button } from "@/components/ui/button";
 import {
@@ -47,16 +18,16 @@
   FormMessage,
 } from "@/components/ui/form";
 import { Input } from "@/components/ui/input";
-import { Avatar, AvatarFallback, AvatarImage } from "@/components/ui/avatar";
-import { CardDescription, CardHeader, CardTitle } from "@/components/ui/card";
+import { Avatar, AvatarFallback, AvatarImage } from "@/components/ui/avatar"; // Import Avatar components
+import { CardDescription, CardHeader, CardTitle } from "@/components/ui/card"; // Import Card components for header
 import { useToast } from "@/hooks/use-toast";
-import { ForgotPasswordModal } from "./forgot-password-modal";
-import { useAuth } from "@/context/auth-context";
-import { cn } from "@/lib/utils";
-import { Skeleton } from "@/components/ui/skeleton";
-import { SplashScreen } from '@/components/common/splash-screen';
-import { getUserProfileByEmail } from '@/services/user'; // Import function to get profile by email
-import type { ProfileFormValues } from '@/components/profile/profile-form'; // Import profile type
+import { ForgotPasswordModal } from "./forgot-password-modal"; // Import the modal
+import { useAuth } from "@/context/auth-context"; // Import useAuth hook
+import { cn } from "@/lib/utils"; // Import cn
+import { getUserProfileByEmail } from "@/services/user"; // Import service function
+import type { ProfileFormValues } from "@/components/profile/profile-form"; // Import profile type
+import { Skeleton } from "@/components/ui/skeleton"; // Import Skeleton
+import { SplashScreen } from "@/components/common/splash-screen"; // Import SplashScreen
 
 // Define steps
 const STEPS = [
@@ -73,427 +44,352 @@
   password: z.string().min(6, { message: "Password must be at least 6 characters." }),
 });
 
-// Combined schema
+// Combined schema for final submission (though validation happens per step)
 const loginSchema = emailSchema.merge(passwordSchema);
 
 type LoginFormValues = z.infer<typeof loginSchema>;
 
 interface LoginFormProps {
-     onLoginComplete: () => void; // Callback for LoginPage to start redirect timer
+    onLoginComplete: () => void; // Updated callback name
 }
+
 
 // Helper to get initials
 const getInitials = (name: string | undefined | null) => {
-    return name?.split(' ').map(n => n[0]).join('').toUpperCase() || 'U';
+    return name?.split(' ').map(n => n[0]).join('').toUpperCase() || '?'; // Default to '?'
 };
 
-// Login Icon Component for Step 1
+// Custom Login Icon based on the provided image - Moved here
 const LoginIconStep1 = () => (
-    <svg xmlns="http://www.w3.org/2000/svg" width="128" height="128" viewBox="0 0 100 100" className="h-16 w-16 mb-2 text-primary animate-subtle-pulse"> {/* Adjusted size */}
+    // Add subtle pulse animation to the icon
+    <svg xmlns="http://www.w3.org/2000/svg" width="128" height="128" viewBox="0 0 100 100" className="h-32 w-32 mb-4 text-primary animate-subtle-pulse"> {/* Adjusted margin */}
       <defs>
         <linearGradient id="oxygenGradient" x1="0%" y1="0%" x2="100%" y2="100%">
-          <stop offset="0%" style={{stopColor: 'hsl(180, 100%, 70%)', stopOpacity: 1}} />
-          <stop offset="50%" style={{stopColor: 'hsl(300, 100%, 80%)', stopOpacity: 1}} />
-          <stop offset="100%" style={{stopColor: 'hsl(35, 100%, 75%)', stopOpacity: 1}} />
+          <stop offset="0%" style={{stopColor: 'hsl(180, 100%, 70%)', stopOpacity: 1}} /> {/* Cyan-ish */}
+          <stop offset="50%" style={{stopColor: 'hsl(300, 100%, 80%)', stopOpacity: 1}} /> {/* Magenta-ish */}
+          <stop offset="100%" style={{stopColor: 'hsl(35, 100%, 75%)', stopOpacity: 1}} /> {/* Orange-ish */}
         </linearGradient>
       </defs>
+      {/* Outer circle with gradient stroke */}
       <circle cx="50" cy="50" r="45" fill="none" stroke="url(#oxygenGradient)" strokeWidth="3" />
+      {/* Stylized 'X' with gradient stroke */}
       <path
         d="M30 30 L70 70 M70 30 L30 70"
         stroke="url(#oxygenGradient)"
-        strokeWidth="10"
+        strokeWidth="10" // Adjust thickness as needed
         strokeLinecap="round"
-        fill="none"
+        fill="none" // Use stroke instead of fill for the X lines if preferred
       />
     </svg>
 );
 
-// Simple User Icon for Step 2 - Using Lucide User icon
-// const UserIconStep2 = () => (
-//     <User className="h-16 w-16 mb-2 text-primary" /> // Adjusted size
-// );
-
-// Removed LOGIN_JINGLE_PATH constant
 
 export function LoginForm({ onLoginComplete }: LoginFormProps) {
-  const { login, loading: authLoading } = useAuth();
+  const { login, loading: authLoading } = useAuth(); // Get login function and loading state from context
   const { toast } = useToast();
-  const router = useRouter();
+  const router = useRouter(); // Keep for potential future use (e.g., reading redirect param)
   const [isForgotPasswordModalOpen, setIsForgotPasswordModalOpen] = useState(false);
   const [currentStep, setCurrentStep] = useState(1);
-  const [previousStep, setPreviousStep] = useState(1);
-  const [enteredEmail, setEnteredEmail] = useState("");
-  const [artistNameStep2, setArtistNameStep2] = useState<string | null>(null); // Fetch artist name
-  const [artistImageStep2, setArtistImageStep2] = useState<string | null>(null); // Fetch artist image
+  const [previousStep, setPreviousStep] = useState(1); // For animation direction
+  const [enteredEmail, setEnteredEmail] = useState(""); // Store email from step 1
+  const [profileData, setProfileData] = useState<ProfileFormValues | null>(null); // Store fetched profile data
   const [isFetchingProfile, setIsFetchingProfile] = useState(false); // Loading state for profile fetch
-  const [showLoginSplash, setShowLoginSplash] = useState(false);
-  const [splashInfo, setSplashInfo] = useState<{ name: string; imageUrl: string | null }>({ name: '', imageUrl: null });
-  const [isSubmitting, setIsSubmitting] = useState(false);
-  // Removed audioRef
-
-  // Removed useEffect for audio initialization
-
-  // Removed playLoginSound function
+  const [showSplash, setShowSplash] = useState(false); // State to control splash screen visibility
 
   const form = useForm<LoginFormValues>({
-    resolver: zodResolver(loginSchema),
-    defaultValues: { artistId: "", password: "" },
-    mode: "onChange",
+    resolver: zodResolver(loginSchema), // Use combined schema for full validation context if needed
+    defaultValues: {
+      artistId: "",
+      password: "",
+    },
+    mode: "onChange", // Validate on change
   });
 
->>>>>>> 8e8415b4
+  // Function to handle step change and animation state
   const goToStep = (step: number) => {
+    setPreviousStep(currentStep);
     setCurrentStep(step);
   };
 
-<<<<<<< HEAD
-  const onSubmit = (data: any) => {
-    console.log("Form submitted with data:", data);
-  };
-
-  const handleNext = async () => {
-    if (await validateStep(currentStep)) {
-      if (currentStep === 1) {
-        const email = getValues("artistId");
-        setEnteredEmail(email); 
-
-        setIsFetchingProfile(true);
-        setProfileData(null);
-        try {
-          const result = await getUserProfileByEmail(email);
-
-          if (result && result.name) {
-            setProfileData(result);
-            console.log("Fetched profile:", result);
-          } else {
-            console.warn("User not found for email:", email);
-            setProfileData(null);
-          }
-        } catch (error) {
-          console.error("Error fetching profile:", error);
-          setProfileData(null);
-        } finally {
-          setIsFetchingProfile(false);
-          goToStep(currentStep + 1);
-        }
-      } else if (currentStep < STEPS.length) {
-        goToStep(currentStep + 1);
-      } else {
-        await handleSubmit(onSubmit)();
-      }
-    }
-  };
-
-  return (
-    <div>
-      <form onSubmit={handleSubmit(onSubmit)}>
-        {/* Email field */}
-        <input
-          {...register("artistId", { required: "Email is required" })}
-          placeholder="Enter your email"
-        />
-        {/* Error handling */}
-        {errors.artistId && (
-          <span>{(errors.artistId as FieldError).message}</span>
-        )}
-
-        <button type="button" onClick={handleNext}>
-          {currentStep === STEPS.length ? 'Submit' : 'Next'}
-        </button>
-      </form>
-
-      {isFetchingProfile && <p>Loading profile...</p>}
-
-      {profileData && (
-        <div>
-          <h3>Profile Details:</h3>
-          <p>Name: {profileData.name}</p>
-          <p>Email: {profileData.email}</p>
-          {profileData.bio && <p>Bio: {profileData.bio}</p>}
-          {profileData.phoneNumber && <p>Phone: {profileData.phoneNumber}</p>}
-          {profileData.imageUrl && <img src={profileData.imageUrl} alt="Profile" />}
-=======
+  // Determine animation classes based on step change direction
    const getAnimationClasses = (stepId: number): string => {
-       if (showLoginSplash) return "hidden";
-       if (stepId === currentStep && currentStep > previousStep) return "animate-slide-in-from-right";
-       if (stepId === currentStep && currentStep < previousStep) return "animate-slide-in-from-left";
-       if (stepId === previousStep && currentStep > previousStep) return "animate-slide-out-to-left";
-       if (stepId === previousStep && currentStep < previousStep) return "animate-slide-out-to-right";
-       return stepId === currentStep ? "" : "hidden";
+       const isCurrent = stepId === currentStep;
+       const isPrevious = stepId === previousStep;
+
+       if (isCurrent && currentStep > previousStep) return "animate-slide-in-from-right";
+       if (isCurrent && currentStep < previousStep) return "animate-slide-in-from-left";
+       if (isPrevious && currentStep > previousStep) return "animate-slide-out-to-left absolute inset-0 px-6 pb-6 pt-6"; // Add positioning for exit animation
+       if (isPrevious && currentStep < previousStep) return "animate-slide-out-to-right absolute inset-0 px-6 pb-6 pt-6"; // Add positioning for exit animation
+       return isCurrent ? "opacity-100" : "opacity-0 pointer-events-none absolute inset-0 px-6 pb-6 pt-6"; // Hide non-active, non-animating steps
    };
 
+   // Validate current step before proceeding
    const validateStep = async (step: number): Promise<boolean> => {
      let fieldsToValidate: (keyof LoginFormValues)[] = [];
-     if (step === 1) fieldsToValidate = ["artistId"];
-     else if (step === 2) fieldsToValidate = ["password"];
+     if (step === 1) {
+       fieldsToValidate = ["artistId"];
+     } else if (step === 2) {
+        fieldsToValidate = ["password"]; // Validate password before final submit
+     }
+
      const isValid = await form.trigger(fieldsToValidate);
-     if (!isValid) toast({ title: "Validation Error", description: "Please fix the errors.", variant: "destructive", duration: 2000 });
+     if (!isValid) {
+          toast({ title: "Validation Error", description: "Please fix the errors before proceeding.", variant: "destructive", duration: 2000 });
+     }
      return isValid;
    };
 
-   // Fetch user profile data when email is entered
-   const fetchProfileForStep2 = async (email: string) => {
-       setIsFetchingProfile(true);
-       setArtistNameStep2(null); // Reset while fetching
-       setArtistImageStep2(null);
-       try {
-           const profile = await getUserProfileByEmail(email);
-           if (profile) {
-               setArtistNameStep2(profile.name || email.split('@')[0] || "name"); // Use profile name, fallback to email prefix
-               setArtistImageStep2(profile.imageUrl || null);
-               console.log("Fetched profile for step 2:", profile.name, profile.imageUrl);
-           } else {
-                setArtistNameStep2(email.split('@')[0] || "name"); // Fallback if no profile found
-                console.log("No profile found for step 2, using email prefix.");
-           }
-       } catch (error) {
-           console.error("Error fetching profile for login step 2:", error);
-           setArtistNameStep2(email.split('@')[0] || "User"); // Fallback on error
-           // Optionally show a toast error? Maybe not necessary here.
-       } finally {
-           setIsFetchingProfile(false);
-       }
-   };
-
-
+  // Handle "Next" button click
   const handleNext = async () => {
     if (await validateStep(currentStep)) {
       if (currentStep === 1) {
             const email = form.getValues("artistId");
-            setEnteredEmail(email);
-            await fetchProfileForStep2(email); // Fetch profile before moving to step 2
-            goToStep(currentStep + 1);
-      } else if (currentStep === 2) {
-          await form.handleSubmit(onSubmit)();
+            setEnteredEmail(email); // Store email
+
+            // Fetch profile data
+            setIsFetchingProfile(true);
+            setProfileData(null); // Reset profile data
+            try {
+                const fetchedProfile = await getUserProfileByEmail(email);
+                setProfileData(fetchedProfile);
+                console.log("Fetched profile for password screen:", fetchedProfile);
+            } catch (error) {
+                console.warn("Could not fetch profile by email:", error);
+                setProfileData(null); // Ensure profile data is null on error
+            } finally {
+                 setIsFetchingProfile(false);
+                 goToStep(currentStep + 1); // Move to next step regardless of profile fetch result
+            }
+      } else if (currentStep < STEPS.length) {
+          // For future steps if any
+          goToStep(currentStep + 1);
       } else {
-          goToStep(currentStep + 1);
+        // If on last step, trigger submission
+        await form.handleSubmit(onSubmit)();
       }
     }
   };
 
+  // Handle "Previous" button click
   const handlePrevious = () => {
     if (currentStep > 1) {
-       goToStep(currentStep - 1);
-       setArtistNameStep2(null); // Clear fetched data when going back
-       setArtistImageStep2(null);
+       setProfileData(null); // Clear profile data when going back
+       setIsFetchingProfile(false);
+      goToStep(currentStep - 1);
     }
   };
 
 
   async function onSubmit(values: LoginFormValues) {
-    setIsSubmitting(true);
+    setShowSplash(true); // Show splash screen immediately on final submit click
     try {
-        const loggedInUser = await login(values.artistId, values.password);
-
-        // Use name/image fetched in step 2 or fallback
-        const nameForSplash = artistNameStep2 || loggedInUser?.displayName || values.artistId.split('@')[0] || 'Artist';
-        const imageUrlForSplash = artistImageStep2 || loggedInUser?.photoURL || null;
-
-        setSplashInfo({ name: nameForSplash, imageUrl: imageUrlForSplash });
-        setShowLoginSplash(true);
-        // Removed audio playing logic
-
-        setTimeout(() => {
-            onLoginComplete();
-        }, 5000); // Match splash duration
+      await login(values.artistId, values.password); // Use the validated values
+       // Login success is handled by AuthProvider and onAuthStateChanged listener
+       // The listener will eventually set loading to false in AuthContext
+       // No need to call onLoginComplete immediately, wait for AuthContext update
+       console.log("LoginForm: Login initiated, waiting for auth state change...");
+        // Set a timer to call onLoginComplete after splash duration
+       setTimeout(() => {
+           onLoginComplete(); // Call completion handler after splash duration
+       }, 5000); // Match splash screen duration (5 seconds)
 
     } catch (error) {
-        console.error("Login failed:", error);
-        if (error instanceof Error && error.message.includes("password")) {
-            goToStep(2);
-            form.setError("password", { type: "manual", message: "Incorrect password." });
-        } else if (error instanceof Error && (error.message.includes("Artist ID") || error.message.includes("email") || error.message.includes("Invalid") || error.message.includes("credential"))) {
-            goToStep(1);
-            form.setError("artistId", { type: "manual", message: "Artist ID not found or invalid." });
-        } else {
-            toast({
-                title: "Login Failed",
-                description: error instanceof Error ? error.message : "An unexpected error occurred.",
-                variant: "destructive",
-                duration: 2000
-            });
-        }
-        setIsSubmitting(false);
+      setShowSplash(false); // Hide splash on error
+      console.error("Login failed:", error);
+      // If login fails due to wrong password, stay on password step
+      if (error instanceof Error && error.message.includes("password")) {
+        goToStep(2); // Ensure user stays on password step
+        form.setError("password", { type: "manual", message: "Incorrect password." });
+      } else if (error instanceof Error && (error.message.includes("Artist ID") || error.message.includes("email") || error.message.includes("Invalid"))) { // Catch invalid credentials error
+          // If error related to email/user not found, go back to step 1
+          goToStep(1);
+          form.setError("artistId", { type: "manual", message: "Artist ID not found or invalid." });
+          setProfileData(null); // Clear profile data if user not found
+      } else {
+         // Generic error display
+          toast({
+            title: "Login Failed",
+            description: error instanceof Error ? error.message : "An unexpected error occurred.",
+            variant: "destructive",
+            duration: 2000
+          });
+      }
     }
   }
+
+  // Determine display name and image URL for step 2 - Use Artist Name from profile
+  // PRIORITIZE profileData.name
+  const artistNameStep2 = profileData?.name || enteredEmail?.split('@')[0] || "User";
+  const displayImageUrlStep2 = profileData?.imageUrl || null;
+
+    // If showing splash screen, render it
+    if (showSplash) {
+       return (
+           <SplashScreen
+               // Pass profile data if available, otherwise fallback
+               userImageUrl={displayImageUrlStep2}
+               userName={artistNameStep2}
+               loadingText={`Welcome ${artistNameStep2}`} // Use profile name in welcome message
+               duration={5000} // Duration in ms
+               className="p-6" // Add padding for card context
+           />
+       );
+    }
 
 
   return (
     <>
       <Form {...form}>
-        {/* Removed card wrapper, added min-height to ensure space */}
-        <div className="relative overflow-hidden min-h-[400px] flex flex-col">
-
-             {showLoginSplash ? (
-                 <SplashScreen
-                     className="flex-grow flex items-center justify-center"
-                     style={{ animationDelay: '0s' }}
-                     loadingText={`Welcome, ${splashInfo.name}!`} // Show welcome message
-                     userImageUrl={splashInfo.imageUrl}
-                     userName={splashInfo.name}
-                     duration={5000}
-                 />
-             ) : (
-                 <>
-                     {/* Step 1 Header - Only visible on step 1 */}
-                     <div className={cn("flex flex-col items-center pt-6 pb-4", getAnimationClasses(1))}>
-                          {currentStep === 1 && <LoginIconStep1 />}
-                          {currentStep === 1 && (
-                             <>
-                               <CardTitle className="text-xl font-semibold tracking-tight text-primary mt-2">Artist Hub Login</CardTitle>
-                               <CardDescription className="text-muted-foreground text-xs">
-                                 Enter your credentials to access your dashboard.
-                               </CardDescription>
-                             </>
-                          )}
-                     </div>
-
-                       {/* Step 2 Header (minimal) - Only visible on step 2 */}
-                       <div className={cn(
-                           "flex flex-col items-center pt-4 pb-2", // Adjusted padding
-                           getAnimationClasses(2)
-                        )}>
-                            {currentStep === 2 && (
-                                isFetchingProfile ? (
-                                    <Skeleton className="h-16 w-16 rounded-full mb-2" />
-                                ) : (
-                                     <Avatar className="h-16 w-16 mb-2 border-2 border-primary/30">
-                                         <AvatarImage src={artistImageStep2 || undefined} alt={artistNameStep2 || 'User'} />
-                                         <AvatarFallback className="text-2xl bg-muted text-muted-foreground">
-                                            {getInitials(artistNameStep2)}
-                                         </AvatarFallback>
-                                     </Avatar>
-                                )
-                            )}
-                           {currentStep === 2 && (
-                             isFetchingProfile ? (
-                                 <Skeleton className="h-5 w-24 mt-1" />
-                             ) : (
-                                 <p className="text-lg font-medium text-foreground">{artistNameStep2 || "User"}</p>
-                              )
-                            )}
-                       </div>
-
-
-                     <form
-                       onSubmit={(e) => { e.preventDefault(); handleNext(); }}
-                       className="flex-grow space-y-3 px-4 pb-4 pt-4"
-                       aria-live="polite"
-                     >
-                         {/* Step 1: Email */}
-                         <div className={cn("space-y-3", getAnimationClasses(1))}>
-                             {currentStep === 1 && (
-                                 <FormField
-                                     control={form.control}
-                                     name="artistId"
-                                     render={({ field }) => (
-                                         <FormItem>
-                                             <FormLabel className="text-sm">Artist ID (Email)</FormLabel>
-                                             <FormControl>
-                                                 <Input
-                                                     type="email"
-                                                     placeholder="your.email@example.com"
-                                                     {...field}
-                                                     disabled={isSubmitting || currentStep !== 1}
-                                                     autoComplete="email"
-                                                     className="bg-background/50 dark:bg-background/30 border-input focus:ring-accent text-sm h-9"
-                                                 />
-                                             </FormControl>
-                                             <FormMessage className="text-xs" />
-                                         </FormItem>
-                                     )}
-                                 />
-                             )}
+
+        {/* Use relative container for step animations - Adjusted min-height */}
+        {/* Added key to force re-render on step change for reliable animations */}
+        <div className="relative overflow-hidden min-h-[240px]" key={currentStep}>
+
+             {/* Step 1 Header (Only shown on step 1) */}
+             {currentStep === 1 && (
+                <CardHeader className="items-center text-center p-6 border-b border-border/30">
+                    <LoginIconStep1 /> {/* Always show the main logo */}
+                    <CardTitle className="text-2xl font-semibold tracking-tight text-primary">Artist Hub Login</CardTitle>
+                    <CardDescription className="text-muted-foreground text-sm">
+                        Enter your credentials to access your dashboard.
+                    </CardDescription>
+                </CardHeader>
+             )}
+
+
+             <form
+               onSubmit={(e) => {
+                 e.preventDefault();
+                 handleNext(); // Trigger next/submit logic
+                }}
+                className={cn("space-y-4 px-6 pb-6 pt-6", getAnimationClasses(currentStep))} // Apply animation to the form itself
+                aria-live="polite"
+             >
+              {/* Step 1: Email */}
+              {currentStep === 1 && (
+                <div className="space-y-4 min-h-[80px]">
+                  <FormField
+                    control={form.control}
+                    name="artistId"
+                    render={({ field }) => (
+                      <FormItem>
+                        <FormLabel>Artist ID (Email)</FormLabel>
+                        <FormControl>
+                          <Input
+                            type="email"
+                            placeholder="your.email@example.com"
+                            {...field}
+                            disabled={authLoading || isFetchingProfile}
+                            autoComplete="email"
+                            className="bg-background/50 dark:bg-background/30 border-input focus:ring-accent"
+                          />
+                        </FormControl>
+                        <FormMessage />
+                      </FormItem>
+                    )}
+                  />
+                </div>
+              )}
+
+              {/* Step 2: Password */}
+              {currentStep === 2 && (
+                <div className="space-y-4 flex flex-col items-center min-h-[180px]">
+                  <>
+                    {/* Show Avatar and Name */}
+                     {isFetchingProfile ? (
+                        <div className="flex flex-col items-center mb-4">
+                            <Skeleton className="h-20 w-20 rounded-full mb-2 bg-muted/50" />
+                            <Skeleton className="h-4 w-24 bg-muted/50" />
+                        </div>
+                     ) : (
+                         <div className="flex flex-col items-center mb-4 text-center">
+                             <Avatar className="h-20 w-20 mb-2 border-2 border-primary/40">
+                                 <AvatarImage src={displayImageUrlStep2 || undefined} alt={artistNameStep2} />
+                                 <AvatarFallback className="text-2xl bg-muted text-muted-foreground">
+                                    {getInitials(artistNameStep2)}
+                                 </AvatarFallback>
+                             </Avatar>
+                             <p className="text-lg font-medium text-foreground">
+                                {artistNameStep2} {/* Display artist name */}
+                             </p>
                          </div>
-
-                         {/* Step 2: Password */}
-                         <div className={cn("space-y-3", getAnimationClasses(2))}>
-                             {currentStep === 2 && (
-                                 <>
-                                     {/* Password Field */}
-                                     <FormField
-                                         control={form.control}
-                                         name="password"
-                                         render={({ field }) => (
-                                             <FormItem className="w-full">
-                                                 <FormLabel className="sr-only">Password</FormLabel>
-                                                 <FormControl>
-                                                     <Input
-                                                         type="password"
-                                                         placeholder="Password"
-                                                         {...field}
-                                                         disabled={isSubmitting || currentStep !== 2 || isFetchingProfile} // Disable while fetching profile
-                                                         autoComplete="current-password"
-                                                         className="bg-background/50 dark:bg-background/30 border-input focus:ring-accent w-full text-sm h-9"
-                                                     />
-                                                 </FormControl>
-                                                 <FormMessage className="text-xs" />
-                                             </FormItem>
-                                         )}
-                                     />
-                                     {/* Forgot Password Link */}
-                                     <div className="text-right w-full">
-                                         <Button
-                                             type="button"
-                                             variant="link"
-                                             className="text-xs font-medium text-primary hover:underline p-0 h-auto"
-                                             onClick={() => setIsForgotPasswordModalOpen(true)}
-                                             disabled={isSubmitting || currentStep !== 2 || isFetchingProfile} // Disable while fetching profile
-                                         >
-                                             Forgot Password?
-                                         </Button>
-                                     </div>
-                                 </>
-                             )}
-                         </div>
-
-                         {/* Navigation Buttons */}
-                         <div className="flex justify-between pt-3">
-                             <Button
-                                 type="button"
-                                 variant="outline"
-                                 size="sm"
-                                 onClick={handlePrevious}
-                                 disabled={currentStep === 1 || isSubmitting || isFetchingProfile} // Disable while fetching profile
-                                 className={cn(currentStep === 1 && "invisible")}
-                             >
-                                 <ArrowLeft className="mr-1 h-4 w-4" /> Previous
-                             </Button>
-                             <Button
-                                 type="button"
-                                 size="sm"
-                                 onClick={handleNext}
-                                 disabled={
-                                     isSubmitting ||
-                                     isFetchingProfile || // Disable while fetching profile
-                                     (currentStep === 1 && !form.watch('artistId')) ||
-                                     (currentStep === 2 && !form.watch('password'))
-                                  }
-                                 className="bg-primary hover:bg-primary/90 text-primary-foreground shadow-md disabled:shadow-none disabled:bg-muted disabled:text-muted-foreground"
-                             >
-                                 {isSubmitting || isFetchingProfile ? ( // Show loading state if submitting or fetching profile
-                                     <><Loader2 className="mr-1 h-4 w-4 animate-spin" /> Processing...</>
-                                 ) : currentStep === STEPS.length ? (
-                                     'Login'
-                                 ) : (
-                                     <>Next <ArrowRight className="ml-1 h-4 w-4" /></>
-                                 )}
-                             </Button>
-                         </div>
-                         {/* Hidden submit for Enter key */}
-                         <button type="submit" disabled={isSubmitting} style={{ display: 'none' }} aria-hidden="true"></button>
-                     </form>
-                 </>
-             )}
->>>>>>> 8e8415b4
+                     )}
+
+                    {/* Password Field */}
+                    <FormField
+                      control={form.control}
+                      name="password"
+                      render={({ field }) => (
+                        <FormItem className="w-full">
+                          <FormLabel className="sr-only">Password</FormLabel>
+                          <FormControl>
+                            <Input
+                              type="password"
+                              placeholder="Password"
+                              {...field}
+                              disabled={authLoading || isFetchingProfile}
+                              autoComplete="current-password"
+                              className="bg-background/50 dark:bg-background/30 border-input focus:ring-accent w-full"
+                            />
+                          </FormControl>
+                          <FormMessage />
+                        </FormItem>
+                      )}
+                    />
+                     {/* Forgot Password Link */}
+                     <div className="text-right w-full">
+                          <Button
+                            type="button"
+                            variant="link"
+                            className="text-sm font-medium text-primary hover:underline p-0 h-auto"
+                            onClick={() => setIsForgotPasswordModalOpen(true)}
+                            disabled={authLoading || isFetchingProfile}
+                          >
+                            Forgot Password?
+                          </Button>
+                      </div>
+                  </>
+                </div>
+              )}
+
+              {/* Navigation Buttons - Placed outside step divs */}
+              <div className="flex justify-between pt-4">
+                  <Button
+                      type="button"
+                      variant="outline"
+                      onClick={handlePrevious}
+                      disabled={currentStep === 1 || authLoading || isFetchingProfile}
+                      className={cn(currentStep === 1 && "invisible")} // Hide if on first step
+                  >
+                     <ArrowLeft className="mr-2 h-4 w-4" /> Previous
+                  </Button>
+                  <Button
+                      type="button" // Change to button, handle logic in onClick
+                      onClick={handleNext} // Use handleNext for validation + step change/submit
+                      disabled={authLoading || isFetchingProfile || (currentStep === 1 && !form.watch('artistId')) || (currentStep === 2 && !form.watch('password'))}
+                      className="bg-primary hover:bg-primary/90 text-primary-foreground shadow-md disabled:shadow-none disabled:bg-muted disabled:text-muted-foreground"
+                  >
+                      {(authLoading || isFetchingProfile) && currentStep === 1 ? (
+                        <><Loader2 className="mr-2 h-4 w-4 animate-spin" /> Processing...</>
+                      ) : authLoading && currentStep === 2 ? (
+                         <><Loader2 className="mr-2 h-4 w-4 animate-spin" /> Processing...</>
+                      ) : currentStep === STEPS.length ? (
+                         'Login'
+                      ) : (
+                         <>Next <ArrowRight className="ml-2 h-4 w-4" /></>
+                      )}
+                  </Button>
+              </div>
+               {/* Hidden submit for Enter key */}
+               <button type="submit" disabled={isSubmitting} style={{ display: 'none' }} aria-hidden="true"></button>
+            </form>
         </div>
-      )}
-    </div>
+      </Form>
+
+      <ForgotPasswordModal
+        isOpen={isForgotPasswordModalOpen}
+        onClose={() => setIsForgotPasswordModalOpen(false)}
+      />
+    </>
   );
-<<<<<<< HEAD
-};
-
-export default LoginForm;
-=======
-}
->>>>>>> 8e8415b4
+}